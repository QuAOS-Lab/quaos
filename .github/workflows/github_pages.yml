--- conflicted
+++ resolved
@@ -5,32 +5,7 @@
     branches: [main, dev]
 
 jobs:
-<<<<<<< HEAD
   set-runner:
-=======
-  validate-branch:
-    runs-on: ubuntu-latest
-    continue-on-error: true
-    outputs:
-      proceed: ${{ steps.branch-check.outputs.proceed }}
-    steps:
-      - name: Check PR Source Branch
-        id: branch-check
-        run: |
-          FROM_BRANCH="${{ github.head_ref }}"
-          if [[ "$FROM_BRANCH" != "dev" && "$FROM_BRANCH" != "release" && ! "$FROM_BRANCH" =~ "test-workflow" ]]; then
-            echo "This workflow only runs for PRs from branches named 'dev', 'release', or containing 'test-workflow'. Exiting gracefully."
-            echo "proceed=false" >> $GITHUB_OUTPUT
-            echo "proceed=false" >> $GITHUB_ENV
-            exit 0 
-          fi
-          echo "proceed=true" >> $GITHUB_OUTPUT
-          echo "proceed=true" >> $GITHUB_ENV
-
-  set-runner:
-    needs: validate-branch
-    if: needs.validate-branch.outputs.proceed == 'true'
->>>>>>> 07488f6b
     runs-on: ubuntu-latest
     outputs:
       runner: ${{ steps.set-matrix.outputs.runner }}
@@ -53,6 +28,10 @@
     continue-on-error: true
     runs-on: ${{ needs.set-runner.outputs.runner }}
 
+    needs: set-runner
+    continue-on-error: true
+    runs-on: ${{ needs.set-runner.outputs.runner }}
+
     permissions:
       pages: write
       id-token: write
@@ -69,6 +48,10 @@
           touch docs/final_doc_requirements.txt
           [ -f docs/doc_requirements.txt ] && cat docs/doc_requirements.txt >> docs/final_doc_requirements.txt && echo "" >> docs/final_doc_requirements.txt
           [ -f configs/requirements.txt ] && cat configs/requirements.txt >> docs/final_doc_requirements.txt && echo "" >> docs/final_doc_requirements.txt
+        run: |
+          touch docs/final_doc_requirements.txt
+          [ -f docs/doc_requirements.txt ] && cat docs/doc_requirements.txt >> docs/final_doc_requirements.txt && echo "" >> docs/final_doc_requirements.txt
+          [ -f configs/requirements.txt ] && cat configs/requirements.txt >> docs/final_doc_requirements.txt && echo "" >> docs/final_doc_requirements.txt
 
       - id: build
         uses: sphinx-notes/pages@v3
@@ -77,8 +60,14 @@
           python_version: "3.11"
           sphinx_version: "7.4.7"
           checkout: false
+          requirements_path: "./docs/final_doc_requirements.txt"
+          python_version: "3.11"
+          sphinx_version: "7.4.7"
+          checkout: false
 
   deploy:
+    continue-on-error: true
+    needs: [set-runner, build]
     continue-on-error: true
     needs: [set-runner, build]
 
@@ -91,6 +80,7 @@
       url: ${{ steps.deployment.outputs.page_url }}
 
     runs-on: ${{ needs.set-runner.outputs.runner }}
+    runs-on: ${{ needs.set-runner.outputs.runner }}
     steps:
       - name: Deploy to GitHub Pages
         id: deployment
