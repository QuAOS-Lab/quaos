--- conflicted
+++ resolved
@@ -53,10 +53,6 @@
           path: benchmark.json
 
   profiling:
-<<<<<<< HEAD
-    name: "Profiling: Simulation Experiment"
-=======
->>>>>>> b6694318
     needs: [set-runner, benchmark]
     runs-on: ${{ needs.set-runner.outputs.runner }}
 
