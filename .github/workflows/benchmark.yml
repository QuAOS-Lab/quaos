--- conflicted
+++ resolved
@@ -1,3 +1,4 @@
+name: Benchmark And Profiling
 name: Benchmark And Profiling
 
 on:
@@ -6,7 +7,27 @@
 
 jobs:
   set-runner:
+  set-runner:
     runs-on: ubuntu-latest
+    outputs:
+      runner: ${{ steps.set-matrix.outputs.runner }}
+    steps:
+      - name: Determine Runner
+        id: set-matrix
+        run: |
+          BRANCH="${{ github.head_ref }}"
+          if [[ "$BRANCH" =~ test-workflow ]]; then
+          echo "runner=self-hosted" >> $GITHUB_ENV
+          echo "runner=self-hosted" >> $GITHUB_OUTPUT
+          else
+          echo "runner=ubuntu-latest" >> $GITHUB_ENV
+          echo "runner=ubuntu-latest" >> $GITHUB_OUTPUT
+          fi
+          echo "Using runner: $GITHUB_ENV"
+
+  benchmark:
+    needs: set-runner
+    runs-on: ${{ needs.set-runner.outputs.runner }}
     outputs:
       runner: ${{ steps.set-matrix.outputs.runner }}
     steps:
@@ -53,10 +74,6 @@
           path: benchmark.json
 
   profiling:
-<<<<<<< HEAD
-=======
-    name: "Profiling: Simulation Experiment"
->>>>>>> 07488f6b
     needs: [set-runner, benchmark]
     runs-on: ${{ needs.set-runner.outputs.runner }}
 
