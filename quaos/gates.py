--- conflicted
+++ resolved
@@ -7,10 +7,6 @@
 )
 
 
-<<<<<<< HEAD
-        
-=======
->>>>>>> f288a138
 class GateOperation:
     """
     Mapping can be written as set of rules,
