--- conflicted
+++ resolved
@@ -271,22 +271,17 @@
             elif pauli_i == other_pauli_i:
                 continue
         return False
-<<<<<<< HEAD
         
     def __hash__(self) -> int:
         return hash((tuple(self.x_exp), tuple(self.z_exp), tuple(self.dimensions)))
     
     def __dict__(self) -> dict:
-=======
-    
-    def __dict__(self):
->>>>>>> 14f8b5ed
         return {'x_exp': self.x_exp, 'z_exp': self.z_exp, 'dimensions': self.dimensions}
 
     def n_qudits(self) -> int:
         return len(self.x_exp)
         
-    def n_identities(self):
+    def n_identities(self) -> PauliString:
         """
         Get the number of identities in the PauliString
         :return: The number of identities
@@ -342,7 +337,7 @@
 
         return PauliString(x_exp=x_exp, z_exp=z_exp, dimensions=self.dimensions)
     
-    def delete_qudits(self, qudit_indices, return_new=True):  # not sure if here it is best to return a new object or not
+    def delete_qudits(self, qudit_indices: list[int], return_new=True) -> 'PauliString':  # not sure if here it is best to return a new object or not
         x_exp = np.delete(self.x_exp, qudit_indices)
         z_exp = np.delete(self.z_exp, qudit_indices)
         dimensions = np.delete(self.dimensions, qudit_indices)
@@ -360,14 +355,9 @@
             return self.get_paulis()[key]
         else:
             return PauliString(x_exp=self.x_exp[key], z_exp=self.z_exp[key], dimensions=self.dimensions[key])
-    
-<<<<<<< HEAD
-    def delete_qudits(self, qudit_indices: list[int]) -> 'PauliString':
-        return self._replace_symplectic(np.delete(self.symplectic(), qudit_indices), qudit_indices)
-=======
+
     def get_subspace(self, qudit_indices):
         return PauliString(x_exp=self.x_exp[qudit_indices], z_exp=self.z_exp[qudit_indices], dimensions=self.dimensions[qudit_indices])
->>>>>>> 14f8b5ed
 
 
 class PauliSum:
@@ -401,7 +391,6 @@
         ValueError
             If the length of pauli_list and weights do not match.
         """
-<<<<<<< HEAD
         sanitized_pauli_list, sanitized_dimensions, sanitized_phases, sanitized_weights = self._sanity_checks(
             pauli_list, weights, phases, dimensions
         )
@@ -413,16 +402,7 @@
         
         x_exp = np.zeros((len(self.pauli_strings), len(self.dimensions)))  # ensures we can always index [pauli #, qudit #]
         z_exp = np.zeros((len(self.pauli_strings), len(self.dimensions)))  # ensures we can always index [pauli #, qudit #]
-=======
-        pauli_list, dimensions, phases, weights = self._sanity_checks(pauli_list, weights, phases, dimensions)
-
-        self.pauli_strings = pauli_list
-        self.weights = np.asarray(weights, dtype=np.complex128)
-        self.phases = np.asarray(phases, dtype=int)
-        self.dimensions = dimensions
-        x_exp = np.zeros((len(self.pauli_strings), len(dimensions)), dtype=int)  # ensures we can always index [pauli #, qudit #]
-        z_exp = np.zeros((len(self.pauli_strings), len(dimensions)), dtype=int)  # ensures we can always index [pauli #, qudit #]
->>>>>>> 14f8b5ed
+
         for i, p in enumerate(self.pauli_strings):
             x_exp[i, :] = p.x_exp
             z_exp[i, :] = p.z_exp
@@ -434,7 +414,6 @@
         if standardise:
             print('SORTING')  # Keeping this here for now for debug purposes as it can cause issues.
             self.standardise()
-<<<<<<< HEAD
 
     @staticmethod
     def _sanitize_pauli_list(pauli_list: list[PauliString] | list[Pauli] | list[str] | PauliString | Pauli,
@@ -443,18 +422,6 @@
             raise NotImplementedError("str support not implemented yet")
         
         if isinstance(pauli_list, Pauli):
-=======
-            
-    @staticmethod
-    def _sanity_checks(pauli_list, weights, phases, dimensions):
-        if weights is None:
-            weights = np.ones(len(pauli_list))
-        if phases is None:
-            phases = np.zeros(len(pauli_list), dtype=int)
-        if len(pauli_list) != len(weights):
-            raise ValueError(f"Length of Pauli list ({len(pauli_list)}) and weights ({len(weights)}) must be equal.")
-        if not isinstance(pauli_list, list) and not isinstance(pauli_list, np.ndarray):
->>>>>>> 14f8b5ed
             pauli_list = [pauli_list]
         if isinstance(pauli_list, PauliString):
             pauli_list = [pauli_list]
@@ -562,10 +529,6 @@
         self.phases = np.zeros(self.n_paulis(), dtype=int)
         self.weights = new_weights
 
-<<<<<<< HEAD
-    def __add__(self, A: 'Pauli | PauliString | PauliSum') -> 'PauliSum':
-        if isinstance(A, PauliString):
-=======
     def __getitem__(self, key):
         if isinstance(key, int):
             return self.pauli_strings[key]
@@ -584,9 +547,8 @@
         else:
             raise TypeError(f"Key must be int or slice, not {type(key)}")
 
-    def __add__(self, A):
+    def __add__(self, A: 'Pauli | PauliString | PauliSum') -> 'PauliSum':
         if isinstance(A, PauliString) or isinstance(A, Pauli):
->>>>>>> 14f8b5ed
             A = A._to_pauli_sum()
         elif isinstance(A, Pauli):
             A = A.to_pauli_sum()
@@ -693,13 +655,9 @@
             for j in range(i + 1, self.n_paulis()):
                 if self.pauli_strings[i] == self.pauli_strings[j]:
                     self.weights[i] = self.weights[i] + self.weights[j]
-<<<<<<< HEAD
-                    self._delete_paulis(j)
-=======
                     to_delete.append(j)
         self.delete_paulis_(to_delete)
 
->>>>>>> 14f8b5ed
         # remove zero weight Paulis
         to_delete = []
         for i in range(self.n_paulis()):
@@ -775,11 +733,7 @@
         self.x_exp = new_x_exp
         self.z_exp = new_z_exp
 
-<<<<<<< HEAD
     def _delete_qudits(self, qudit_indices: list[int] | int):
-=======
-    def delete_qudits_(self, qudit_indices):
->>>>>>> 14f8b5ed
         # Inputs:
         #     qudit_indices - (list of int)
         if isinstance(qudit_indices, int):
@@ -789,15 +743,9 @@
         for p in self.pauli_strings:
             new_pauli_strings.append(p.delete_qudits(qudit_indices))
 
-<<<<<<< HEAD
-        self.pauli_strings = new_pauli_strings
-        self.x_exp = np.delete(self.x_exp, qudit_indices)
-        self.z_exp = np.delete(self.z_exp, qudit_indices)
-=======
         self.pauli_strings = np.array(new_pauli_strings)
         self.x_exp = np.delete(self.x_exp, qudit_indices, axis=1)
         self.z_exp = np.delete(self.z_exp, qudit_indices, axis=1)
->>>>>>> 14f8b5ed
         self.dimensions = np.delete(self.dimensions, qudit_indices)
 
         self.lcm = np.lcm.reduce(self.dimensions)
@@ -832,10 +780,8 @@
             p_string += f'{self.weights[i]}' + ' ' * n_spaces + '|' + qudit_string + f'| {self.phases[i]} \n'
         return p_string
     
-<<<<<<< HEAD
-    def matrix_form(self, pauli_string_index: int | None = None) -> scipy.sparse.csr_matrix:
-=======
-    def get_subspace(self, qudit_indices, pauli_indices=None):
+
+    def get_subspace(self, qudit_indices: list[int], pauli_indices: list | None = None):
         """
         Get the subspace of the PauliSum corresponding to the qudit indices for the given Paulis
         Not strictly a subspace if we restrict the Pauli indices, so we could rename but this is still quite clear
@@ -855,8 +801,7 @@
             pauli_list.append(p)
         return PauliSum(pauli_list, self.weights[pauli_indices], self.phases[pauli_indices], dimensions, False)
 
-    def matrix_form(self, pauli_string_index=None) -> scipy.sparse.csr_matrix:
->>>>>>> 14f8b5ed
+    def matrix_form(self, pauli_string_index: int | None = None) -> scipy.sparse.csr_matrix:
         """
         Returns
         -------
