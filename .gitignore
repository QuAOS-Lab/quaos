--- conflicted
+++ resolved
@@ -12,10 +12,7 @@
 # Utility directories
 data/
 docs/tests_results/
-<<<<<<< HEAD
-=======
 docs/index/_autosummary/
->>>>>>> 07488f6b
 
 # Distribution / packaging
 .Python
