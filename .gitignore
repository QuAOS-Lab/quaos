# Custom
scripts/personal/

# Byte-compiled / optimized / DLL files
__pycache__/
*.py[cod]
*$py.class

# C extensions
*.so

# Utility directories
data/
docs/tests_results/
<<<<<<< HEAD
docs/index/_autosummary/
=======
>>>>>>> b6694318

# Distribution / packaging
.Python
build/
develop-eggs/
dist/
downloads/
eggs/
.eggs/
lib/
lib64/
parts/
sdist/
var/
wheels/
share/python-wheels/
*.egg-info/
.installed.cfg
*.egg
MANIFEST

# PyInstaller
#  Usually these files are written by a python script from a template
#  before PyInstaller builds the exe, so as to inject date/other infos into it.
*.manifest
*.spec

# Installer logs
pip-log.txt
pip-delete-this-directory.txt

# Unit test / coverage reports
htmlcov/
.tox/
.nox/
.coverage
.coverage.*
.cache
nosetests.xml
coverage.xml
*.cover
*.py,cover
.hypothesis/
.pytest_cache/
cover/

# Translations
*.mo
*.pot

# Django stuff:
*.log
local_settings.py
db.sqlite3
db.sqlite3-journal

# Flask stuff:
instance/
.webassets-cache

# Scrapy stuff:
.scrapy

# Sphinx documentation
docs/_build/

# PyBuilder
.pybuilder/
target/

# Jupyter Notebook
.ipynb_checkpoints

# IPython
profile_default/
ipython_config.py

# pyenv
#   For a library or package, you might want to ignore these files since the code is
#   intended to run in multiple environments; otherwise, check them in:
# .python-version

# pipenv
#   According to pypa/pipenv#598, it is recommended to include Pipfile.lock in version control.
#   However, in case of collaboration, if having platform-specific dependencies or dependencies
#   having no cross-platform support, pipenv may install dependencies that don't work, or not
#   install all needed dependencies.
#Pipfile.lock

# UV
#   Similar to Pipfile.lock, it is generally recommended to include uv.lock in version control.
#   This is especially recommended for binary packages to ensure reproducibility, and is more
#   commonly ignored for libraries.
#uv.lock

# poetry
#   Similar to Pipfile.lock, it is generally recommended to include poetry.lock in version control.
#   This is especially recommended for binary packages to ensure reproducibility, and is more
#   commonly ignored for libraries.
#   https://python-poetry.org/docs/basic-usage/#commit-your-poetrylock-file-to-version-control
#poetry.lock

# pdm
#   Similar to Pipfile.lock, it is generally recommended to include pdm.lock in version control.
#pdm.lock
#   pdm stores project-wide configurations in .pdm.toml, but it is recommended to not include it
#   in version control.
#   https://pdm.fming.dev/latest/usage/project/#working-with-version-control
.pdm.toml
.pdm-python
.pdm-build/

# PEP 582; used by e.g. github.com/David-OConnor/pyflow and github.com/pdm-project/pdm
__pypackages__/

# Celery stuff
celerybeat-schedule
celerybeat.pid

# SageMath parsed files
*.sage.py

# Environments
.env
.venv
env/
venv/
ENV/
env.bak/
venv.bak/
doc_venv/

# Spyder project settings
.spyderproject
.spyproject

# Rope project settings
.ropeproject

# mkdocs documentation
/site

# mypy
.mypy_cache/
.dmypy.json
dmypy.json

# Pyre type checker
.pyre/

# pytype static type analyzer
.pytype/

# Cython debug symbols
cython_debug/

# PyCharm
#  JetBrains specific template is maintained in a separate JetBrains.gitignore that can
#  be found at https://github.com/github/gitignore/blob/main/Global/JetBrains.gitignore
#  and can be added to the global gitignore or merged into this file.  For a more nuclear
#  option (not recommended) you can uncomment the following to ignore the entire idea folder.
#.idea/

# PyPI configuration file
.pypirc<|MERGE_RESOLUTION|>--- conflicted
+++ resolved
@@ -12,10 +12,6 @@
 # Utility directories
 data/
 docs/tests_results/
-<<<<<<< HEAD
-docs/index/_autosummary/
-=======
->>>>>>> b6694318
 
 # Distribution / packaging
 .Python
