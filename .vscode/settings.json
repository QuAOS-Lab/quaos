{
  "jupyter.notebookFileRoot": "${workspaceFolder}",
  "task.autoDetect": "off",
  "flake8.severity": {
    "C": "Information",
    "E": "Warning",
    "F": "Warning",
    "R": "Hint",
    "W": "Warning",
    "I": "Information"
  },
  "[python]": {
    "editor.defaultFormatter": "ms-python.autopep8"
  },
  "[cuda-cpp]": {
    "editor.defaultFormatter": "ms-vscode.cpptools"
  },
  "cSpell.import": [
    "${workspaceFolder}/configs/cspell.json"
  ],
  "esbonio.server.pythonPath": "${workspaceFolder}/docs/doc_venv/Scripts/python",
  "esbonio.sphinx.confDir": "${workspaceFolder}/docs",
  "esbonio.sphinx.buildDir": "${workspaceFolder}/docs/_build",
  "autopep8.args": [
    "--config=${workspaceFolder}/configs/setup.cfg"
  ],
<<<<<<< HEAD
  "flake8.args": [
    "--config=${workspaceFolder}/configs/setup.cfg"
=======
"flake8.args": [
    "--config=${workspaceFolder}/configs/setup.cfg",
    "--ignore=W293, E501"
>>>>>>> b6694318
],
"python.testing.pytestArgs": [
    "tests"
],
"python.testing.unittestEnabled": false,
"python.testing.pytestEnabled": true,
<<<<<<< HEAD
=======
"editor.rulers": [
    120,
  ],
>>>>>>> b6694318
}<|MERGE_RESOLUTION|>--- conflicted
+++ resolved
@@ -24,24 +24,16 @@
   "autopep8.args": [
     "--config=${workspaceFolder}/configs/setup.cfg"
   ],
-<<<<<<< HEAD
-  "flake8.args": [
-    "--config=${workspaceFolder}/configs/setup.cfg"
-=======
 "flake8.args": [
     "--config=${workspaceFolder}/configs/setup.cfg",
     "--ignore=W293, E501"
->>>>>>> b6694318
 ],
 "python.testing.pytestArgs": [
     "tests"
 ],
 "python.testing.unittestEnabled": false,
 "python.testing.pytestEnabled": true,
-<<<<<<< HEAD
-=======
 "editor.rulers": [
     120,
   ],
->>>>>>> b6694318
 }