{
    "version": "0.2.0",
    "configurations": [
<<<<<<< HEAD
=======
        
>>>>>>> b6694318
        {
            "name": "Python: Current File",
            "type": "debugpy",
            "request": "launch",
            "program": "${file}",
<<<<<<< HEAD
            "console": "externalTerminal",
            "justMyCode": false
=======
            "console": "integratedTerminal",
            "justMyCode": true
>>>>>>> b6694318
        },
        {
            "name": "Python: Current File with Arguments",
            "type": "debugpy",
            "request": "launch",
            "program": "${file}",
<<<<<<< HEAD
            "console": "externalTerminal",
            "args": [
                "${command:pickArgs}"
            ],
            "justMyCode": false
        },
        {
            "name": "Python: Tests",
            "type": "debugpy",
            "request": "attach",
            "justMyCode": false
=======
            "console": "integratedTerminal",
            "args": [
                "${command:pickArgs}"
            ],
            "justMyCode": true
>>>>>>> b6694318
        },
        {
            "name": "Python Debugger: Current File",
            "type": "debugpy",
            "request": "launch",
            "program": "${file}",
            "console": "integratedTerminal"
        },
        {
            "name": "Python Debugger: Current File with Arguments",
            "type": "debugpy",
            "request": "launch",
            "program": "${file}",
            "console": "integratedTerminal",
            "args": [
                "${command:pickArgs}"
            ]
        }
    ]
}<|MERGE_RESOLUTION|>--- conflicted
+++ resolved
@@ -1,47 +1,25 @@
 {
     "version": "0.2.0",
     "configurations": [
-<<<<<<< HEAD
-=======
         
->>>>>>> b6694318
         {
             "name": "Python: Current File",
             "type": "debugpy",
             "request": "launch",
             "program": "${file}",
-<<<<<<< HEAD
-            "console": "externalTerminal",
-            "justMyCode": false
-=======
             "console": "integratedTerminal",
             "justMyCode": true
->>>>>>> b6694318
         },
         {
             "name": "Python: Current File with Arguments",
             "type": "debugpy",
             "request": "launch",
             "program": "${file}",
-<<<<<<< HEAD
-            "console": "externalTerminal",
-            "args": [
-                "${command:pickArgs}"
-            ],
-            "justMyCode": false
-        },
-        {
-            "name": "Python: Tests",
-            "type": "debugpy",
-            "request": "attach",
-            "justMyCode": false
-=======
             "console": "integratedTerminal",
             "args": [
                 "${command:pickArgs}"
             ],
             "justMyCode": true
->>>>>>> b6694318
         },
         {
             "name": "Python Debugger: Current File",
